--- conflicted
+++ resolved
@@ -1,5 +1,4 @@
 import networkx as nx
-<<<<<<< HEAD
 from rdflib import OWL, RDF, RDFS, BNode, Graph, Literal, Namespace, URIRef
 
 from pandasaurus_cxg.graph_generator.graph_predicates import (
@@ -12,9 +11,6 @@
     "http://www.w3.org/2002/07/owl#Class": "deepskyblue",
     "http://purl.obolibrary.org/obo/PCL_0010001": "cyan",
 }
-=======
-from rdflib import BNode, RDF, RDFS, Graph, Literal, Namespace, OWL, URIRef
->>>>>>> 7e93732c
 
 
 def add_edge(nx_graph: nx.Graph, subject, predicate, obj):
@@ -38,14 +34,9 @@
     )
 
 
-<<<<<<< HEAD
 def add_node(nx_graph: nx.Graph, subject, annotation):
     # nx_graph.add_node(str(subject), annotation=str(obj))
     nx_graph.add_node(str(subject), **annotation)
-=======
-def add_node(nx_graph: nx.Graph, subject, obj):
-    nx_graph.add_node(str(subject), label=str(obj))
->>>>>>> 7e93732c
 
 
 def add_outgoing_edges_to_subgraph(graph, predicate_uri=None):
@@ -90,10 +81,7 @@
     rotated_pos = {node: (2 * x_center - x, 2 * y_center - y) for node, (x, y) in pos.items()}
     return rotated_pos
 
-<<<<<<< HEAD
-
-=======
->>>>>>> 7e93732c
+  
 def generate_subgraph(graph, predicate_uri, stack, bottom_up):
     subgraph = Graph()
     visited = set()
@@ -103,11 +91,7 @@
             visited.add(node)
             for s, p, o in graph.triples((node, predicate_uri, None)):
                 # Add all outgoing edges of the current node
-<<<<<<< HEAD
                 if isinstance(o, Literal) or p == RDF.type and not isinstance(o, BNode):
-=======
-                if isinstance(o, Literal):
->>>>>>> 7e93732c
                     subgraph.add((s, p, o))
             if bottom_up:
                 triples = graph.triples((node, predicate_uri, None))
@@ -127,28 +111,9 @@
                         stack.append(_o)
                     else:
                         stack.append(_s)
-<<<<<<< HEAD
     return subgraph
 
-
-=======
-        # for s, p, next_node in graph.triples((node, predicate_uri, None)):
-        #     if not isinstance(next_node, BNode):
-        #         stack.append(next_node)
-        #     else:
-        #         _p = next(graph.objects(next_node, OWL.onProperty))
-        #         _o = next(graph.objects(next_node, OWL.someValuesFrom))
-        #         subgraph.add(
-        #             (
-        #                 node,
-        #                 _p,
-        #                 _o,
-        #             )
-        #         )
-        #         stack.append(_o)
-    return subgraph
-
->>>>>>> 7e93732c
+  
 def select_node_with_property(graph: Graph, _property: str, value: str):
     ns = Namespace({k: v for k, v in graph.namespaces()}.get("ns"))
     if _property == "label":
