--- conflicted
+++ resolved
@@ -235,10 +235,9 @@
     def get_seed_list(self):
         return self.__seed_list
 
-<<<<<<< HEAD
     def get_anndata(self):
         return self._anndata
-=======
+
     def create_cell_type_dict(self):
         # TODO Add empty dataframe exception
         return pd.concat(
@@ -267,5 +266,4 @@
                 & (self.enriched_df["o"] == s)
             ].empty:
                 subclass_relation.append([o, s])
-        return subclass_relation
->>>>>>> 6ae46123
+        return subclass_relation