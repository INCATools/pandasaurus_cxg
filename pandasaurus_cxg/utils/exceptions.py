from typing import List, Tuple


class InvalidSlimName(Exception):
    """
    Exception raised for invalid Slim names.

    Args:
        invalid_slim_list (List[str]): List of invalid Slim names.
        valid_slim_list (list[dict[str, str]]): List of valid Slim names and descriptions.

    Attributes:
        message (str): A descriptive error message.
    """

    def __init__(self, invalid_slim_list: List[str], valid_slim_list: list[dict[str, str]]):
        self.message = (
            f"The following slim names are invalid: {', '.join(invalid_slim_list)}. "
            f"Please use slims from: "
            f"{', '.join([slim.get('name') for slim in valid_slim_list])}."
        )
        super().__init__(self.message)


class InvalidGraphFormat(Exception):
    """
    Exception raised for an invalid graph format.

    Args:
        _format (str): The invalid graph format.
        valid_formats (List[str]): List of valid graph formats.

    Attributes:
        message (str): A descriptive error message.
    """

    def __int__(self, _format: str, valid_formats: List[str]):
        self.message = (
            f"Graph format, {_format}, provided for save_rdf_graph is invalid. "
            f"Please use one of {', '.join(valid_formats)}"
        )
        super().__init__(self.message)


class CellTypeNotFoundError(Exception):
    """
    Exception raised when specified cell types are not found in the annotation.

    Args:
        missing_cell_types (List[str]): List of missing cell types.
        cell_type_list (List[str]): List of available cell types.

    Attributes:
        message (str): A descriptive error message.
    """

    def __init__(self, missing_cell_types: List[str], cell_type_list: List[str]):
        self.message = (
            f"Following cell types not found in the annotation: {', '.join(missing_cell_types)}. "
            f"Please use cell types from: {', '.join(cell_type_list)}."
        )
        super().__init__(self.message)


class MissingEnrichmentProcess(Exception):
    """
    Exception raised when attempting to use enriched_rdf_graph method without prior enrichment.

    Args:
        enrichment_methods (List[str]): List of available enrichment methods.

    Attributes:
        message (str): A descriptive error message.
    """

    def __init__(self, enrichment_methods: List[str]):
        self.message = (
            f"Any of the following enrichment methods from AnndataEnricher must be used before "
            f"using enriched_rdf_graph method: "
            f"{', '.join(enrichment_methods)}"
        )
        super().__init__(self.message)


class SubclassWarning(Exception):
<<<<<<< HEAD
    def __init__(self, relation: List[Tuple[str, str]]):
=======
    """
    Warning raised when cell type terms are related with subClassOf relation.

    Args:
        relation (List[List[str]]): List of related cell type terms.

    Attributes:
        message (str): A descriptive warning message.
    """

    def __init__(self, relation: List[Tuple[str]]):
>>>>>>> 7e93732c
        joined_relations = ", ".join(["-".join(rel) for rel in relation])
        self.message = (
            f"The following cell type terms are related with subClassOf relation. "
            f"{joined_relations}."
        )
        super().__init__(self.message)<|MERGE_RESOLUTION|>--- conflicted
+++ resolved
@@ -83,9 +83,6 @@
 
 
 class SubclassWarning(Exception):
-<<<<<<< HEAD
-    def __init__(self, relation: List[Tuple[str, str]]):
-=======
     """
     Warning raised when cell type terms are related with subClassOf relation.
 
@@ -97,7 +94,6 @@
     """
 
     def __init__(self, relation: List[Tuple[str]]):
->>>>>>> 7e93732c
         joined_relations = ", ".join(["-".join(rel) for rel in relation])
         self.message = (
             f"The following cell type terms are related with subClassOf relation. "
