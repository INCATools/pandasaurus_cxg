--- conflicted
+++ resolved
@@ -1,10 +1,6 @@
 [tool.poetry]
 name = "pandasaurus-cxg"
-<<<<<<< HEAD
-version = "0.1.13"
-=======
 version = "0.1.15"
->>>>>>> bcad34d3
 description = "Ontology enrichment tool for CxG standard AnnData files."
 authors = ["Ugur Bayindir <ugur@ebi.ac.uk>"]
 license = "http://www.apache.org/licenses/LICENSE-2.0"
